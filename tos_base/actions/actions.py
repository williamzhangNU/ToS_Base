from typing import Optional, List
import re
import numpy as np

from .base import BaseAction, ActionResult

"""
Specific action implementations for spatial exploration.
Contains all concrete action classes and the ActionSequence parser.
"""


ACTION_INSTRUCTION = """\
You can move in the room and turn around to observe the room.

Available Actions:
{actions}

Answer with following format:
Movement: [<movement_action1>, <movement_action2>, ...]; Final: <final_action>

Format Notes:
- Use movement actions in Movement, and final action in Final.
- If no movement is needed, use [] in Movement.
- Actions in Movement will be executed in order.
- Separated these two lines by a semicolon.

Examples:
{examples}

Rules:
- Term() must be alone (no movement actions)
- You have a field of view for observation: {field_of_view} degrees.
"""


class MoveAction(BaseAction):
    """Move to a target object"""
    
    format_desc = "Move(object_name)"
    description = (
        "Move to the same position as the object. "
        "You can ONLY move to object within your field of view. "
        "You can ONLY move to objects by name, not directions or others. "
        "Invalid examples: Move(left), Move(forward), Move(back)"
    )
    example = "Move(table)"
    format_pattern = r"^Move\(([A-Za-z0-9_-]+)\)$"
    
    def __init__(self, target: str):
        super().__init__(target)
        self.target = target

    def _move_agent_to_pos(self, room, target_pos):
        """Move agent to target position, shift coordinate system to keep agent at origin"""
        for obj in room.objects:
            obj.pos = obj.pos - target_pos
    
    def success_message(self, **kwargs) -> str:
        return f"You moved at {self.target}."
        # return f"You moved to the same position as {self.target}."
    
    def error_message(self, error_type: str) -> str:
        errors = {"not_found": "object not found", "not_visible": "object not visible"}
        return f"Cannot move to '{self.target}': {errors.get(error_type, 'execution failed')}."
    
    def execute(self, room, **kwargs) -> ActionResult:
        """Execute move action on room state."""
        if not room.has_object(self.target):
            return ActionResult(False, self.get_feedback(False, "not_found"), str(self), 'move', {'target_name': self.target})
        
        target_obj = room.get_object_by_name(self.target)
        if not kwargs.get('move_anyway', False) and not self._is_visible(room.agent, target_obj):
            return ActionResult(False, self.get_feedback(False, "not_visible"), str(self), 'move', {'target_name': self.target})        
        self._move_agent_to_pos(room, target_obj.pos)

        return ActionResult(True, self.get_feedback(True), str(self), 'move', {'target_name': self.target})
    
    def __repr__(self):
        return f"Move({self.target})"


class RotateAction(BaseAction):
    """Rotate by specified degrees"""
    
    format_desc = "Rotate(degrees)"
    description = "Rotate by specified degrees, only valid degrees are 0, 90, 180, 270."
    example = "Rotate(90)"
    format_pattern = r"^Rotate\(([0-9-]+)\)$"
    VALID_DEGREES = [0, 90, 180, 270]
    
    def __init__(self, degrees: int):
        super().__init__(degrees)
        self.degrees = int(degrees)

    def _rotate_agent(self, room, degrees: int):
        """Rotate agent by specified degrees, shift coordinate system to keep agent at origin"""
        rotation_matrix = self._get_rotation_matrix(degrees)
        for obj in room.objects:
            obj.pos = obj.pos @ rotation_matrix
            obj.ori = obj.ori @ rotation_matrix
    
    def success_message(self, **kwargs) -> str:
        return f"You rotated clockwise {self.degrees}°."
    
    def error_message(self, error_type: str) -> str:
        if error_type == "invalid_degree":
            return f"Cannot rotate by {self.degrees}°: only {self.VALID_DEGREES} allowed."
        return f"Cannot rotate by {self.degrees}°: execution failed."
    
    def execute(self, room, **kwargs) -> ActionResult:
        """Execute rotate action on room state."""
        if self.degrees is None or self.degrees not in self.VALID_DEGREES:
            return ActionResult(False, self.get_feedback(False, "invalid_degree"), str(self), 'rotate', {'degrees': self.degrees})
        
<<<<<<< HEAD
        self._rotate_agent(room, self.degrees)
=======
        self._rotate_agent(room, self.degrees)    
>>>>>>> d4273a5f
        return ActionResult(True, self.get_feedback(True), str(self), 'rotate', {'degrees': self.degrees})
    
    def __repr__(self):
        return f"Rotate({self.degrees})"


class ReturnAction(BaseAction):
    """Return to anchor position"""
    
    format_desc = "Return()"
    description = "Return to the starting anchor position"
    example = "Return()"
    format_pattern = r"^Return\(\)$"
    
    def success_message(self, **kwargs) -> str:
        return "You returned to anchor."
    
    def error_message(self, error_type: str) -> str:
        return "Cannot return to anchor: execution failed."
    
    def execute(self, room, **kwargs) -> ActionResult:
        """Execute return action on room state."""
        agent_anchor = kwargs['agent_anchor']
        
        ori_to_deg = {(0, 1): 0, (0, -1): 180, (1, 0): 90, (-1, 0): 270}
        target_deg = ori_to_deg[tuple(agent_anchor.ori)]
        
        MoveAction(agent_anchor.name).execute(room)
        RotateAction(target_deg).execute(room)
        
        return ActionResult(True, self.get_feedback(True), str(self), 'return', {'target_name': agent_anchor.name, 'degrees': target_deg})
    
    def __repr__(self):
        return "Return()"


class ObserveAction(BaseAction):
    """Observe spatial relationships of all objects in view"""
    
    format_desc = "Observe()"
    description = (
        "Observe spatial relationships of all objects in the field of view relative to your current position. "
        "You can only observe objects that are within your field of view."
    )
    example = "Observe()"
    format_pattern = r"^Observe\(\)$"

    directional_template = "{obj_name} is {dir_str} of you"
    orientation_template = "{obj_name} faces {orientation}"
    
    def __init__(self):
        super().__init__()
    
    def success_message(self, **kwargs) -> str:
        return f"You observe: {kwargs.get('answer', 'nothing')}."
    
    def error_message(self, error_type: str) -> str:
        return "Cannot observe: execution failed."
    
    def execute(self, room, **kwargs) -> ActionResult:
        """Execute observe action on room state. NOTE Also neglect same position objects."""
        neglect_objects = kwargs.get('neglect_objects', []) + [obj.name for obj in room.objects if np.allclose(obj.pos, room.agent.pos)]
        with_orientation = kwargs.get('with_orientation', True)
        visible_objects = [obj for obj in room.objects if self._is_visible(room.agent, obj) and obj.name not in neglect_objects]
        
        if not visible_objects:
            answer = "Nothing in your field of view."
            return ActionResult(True, self.get_feedback(True, answer=answer), str(self), 'observe', {
                'answer': answer, 'visible_objects': [], 'relationships': []
            })

        relationships = []
        for obj in visible_objects:
            _, dir_str = room.get_direction(obj.name, room.agent.name, perspective='ego')
            # answer_str = f"{obj.name} is {dir_str} of you"
            answer_str = f"{obj.name} is {dir_str}"
            if with_orientation and obj.has_orientation:
                _, orientation = room.get_orientation(obj.name, room.agent.name)
                answer_str += f" and faces {orientation}"
            relationships.append(answer_str)
        final_answer = ", ".join(relationships)
        
        return ActionResult(True, self.get_feedback(True, answer=final_answer), str(self), 'observe', {
            'answer': final_answer,
            'visible_objects': [obj.name for obj in visible_objects],
            'relationships': relationships
        })
    
    @staticmethod
    def is_final() -> bool:
        return True
    
    def __repr__(self):
        return "Observe()"


class TermAction(BaseAction):
    """Terminate exploration"""
    
    format_desc = "Term()"
    description = "Terminate the exploration phase"
    example = "Term()"
    format_pattern = r"^Term\(\)$"
    
    def success_message(self, **kwargs) -> str:
        return "Exploration terminated."
    
    def error_message(self, error_type: str) -> str:
        return "Cannot terminate exploration: execution failed."
    
    def execute(self, room, **kwargs) -> ActionResult:
        """Execute term action on room state."""
        return ActionResult(True, self.get_feedback(True), str(self), 'term', {'terminated': True})
    
    @staticmethod
    def is_final() -> bool:
        return True
    
    @staticmethod
    def is_term() -> bool:
        return True
    
    def __repr__(self):
        return "Term()"

# Action registry for easy lookup
ACTION_CLASSES = [MoveAction, RotateAction, ReturnAction, ObserveAction, TermAction]


class ActionSequence:
    """Sequence of actions for spatial exploration"""
    
    def __init__(self, motion_actions: List[BaseAction] = None, final_action: BaseAction = None):
        self.motion_actions = motion_actions or []
        self.final_action = final_action
    
    def __repr__(self):
        motions = ", ".join(str(action) for action in self.motion_actions)
        return f"ActionSequence(motions=[{motions}], final={self.final_action})"

    @classmethod
    def parse(cls, action_str: str) -> Optional['ActionSequence']:
        """Parse action string into ActionSequence"""
        lines = [line.strip() for line in action_str.strip().split(';') if line.strip()]
        
        # Must have exactly 2 lines: Movement then Final
        if len(lines) != 2 or not lines[0].startswith('Movement:') or not lines[1].startswith('Final:'):
            return None
        motion_actions = []
        
        # Parse Movement line
        bracket_content = lines[0][len('Movement:'):].strip()
        if not (bracket_content.startswith('[') and bracket_content.endswith(']')):
            return None
            
        actions_str = bracket_content[1:-1].strip()
        if actions_str:
            for item in [i.strip() for i in actions_str.split(',') if i.strip()]:
                action = cls._parse_single_action(item)
                if not action or action.is_final():
                    return None
                motion_actions.append(action)
        
        # Parse Final line
        final_action_str = lines[1][len('Final:'):].strip()
        final_action = cls._parse_single_action(final_action_str)
        
        if not final_action or not final_action.is_final():
            return None
            
        if isinstance(final_action, TermAction) and motion_actions:
            return None
            
        return cls(motion_actions, final_action)
    
    @staticmethod
    def _parse_single_action(action_str: str) -> Optional[BaseAction]:
        """Parse a single action string using registered action classes"""
        for action_class in ACTION_CLASSES:
            if action := action_class.parse(action_str):
                return action
        return None
    
    @staticmethod
    def get_usage_instructions() -> str:
        """Get usage instructions for action sequences"""
        motion_actions = [cls for cls in ACTION_CLASSES if not cls.is_final()]
        final_actions = [cls for cls in ACTION_CLASSES if cls.is_final()]
        
        action_desc = (
            "Movement Actions:\n" +
            "\n".join(f"- {cls.format_desc}: {cls.description}" for cls in motion_actions) +
            "\n\n" +
            "Final Actions:\n" +
            "\n".join(f"- {cls.format_desc}: {cls.description}" for cls in final_actions)
        )
        examples = (
            f"Valid Example:\nMovement: [Move(table), Rotate(90)]; Final: Observe()\n\n" +
            f"Valid Example (no movement):\nMovement: []; Final: Observe()\n\n" +
            f"Invalid Example (wrong order):\nFinal: Observe(); Movement: []\n\n"
        )
        
        return ACTION_INSTRUCTION.format(
            actions=action_desc,
            examples=examples,
            field_of_view=BaseAction.get_field_of_view()
        )


if __name__ == "__main__":
    # Test action parsing and execution
    from ..core import Room, Object, Agent
    import numpy as np
    
    # Create test room
    agent = Agent()
    table = Object("table", np.array([1, 2]), np.array([0, 1]))
    chair = Object("chair", np.array([-2, 1]), np.array([0, 1]))
    agent_anchor = Object("agent_anchor", np.array([0, 0]), np.array([0, 1]))
    room = Room([table, chair, agent_anchor], "test_room", agent)

    print(f"Room: {room}")
    
    print("=== Testing Action Parsing ===")
    
    # # Test Case 1: Simple final action only
    # test1 = "Movement: []\nFinal: Observe()"
    # result1 = ActionSequence.parse(test1)
    # print(f"Test 1 - Simple final: {'✓ PASS' if result1 else '✗ FAIL'}")
    # print(f"  Input: {test1.replace(chr(10), ' | ')}")
    # print(f"  Result: {result1}")
    
    # # Test Case 2: Movement with final action
    # test2 = "Movement: [Move(table), Rotate(90)]\nFinal: Observe()"
    # result2 = ActionSequence.parse(test2)
    # print(f"\nTest 2 - Movement + Final: {'✓ PASS' if result2 else '✗ FAIL'}")
    # print(f"  Input: {test2.replace(chr(10), ' | ')}")
    # print(f"  Result: {result2}")
    
    # # Test Case 3: Term action (should be alone)
    # test3 = "Movement: []\nFinal: Term()"
    # result3 = ActionSequence.parse(test3)
    # print(f"\nTest 3 - Term action: {'✓ PASS' if result3 else '✗ FAIL'}")
    # print(f"  Input: {test3.replace(chr(10), ' | ')}")
    # print(f"  Result: {result3}")
    
    # # Test Case 4: Wrong order (should fail)
    # test4 = "Final: Observe()\nMovement: []"
    # result4 = ActionSequence.parse(test4)
    # print(f"\nTest 4 - Wrong order: {'✓ PASS' if not result4 else '✗ FAIL'}")
    # print(f"  Input: {test4.replace(chr(10), ' | ')}")
    # print(f"  Expected: None (should fail)")
    # print(f"  Result: {result4}")
    

    # # Test Case 4: Wrong order (should fail)
    # test5 = "Movement: [Observe()] \nFinal: Term()"
    # result5 = ActionSequence.parse(test5)
    # print(f"\nTest 5 - Wrong order: {'✓ PASS' if not result5 else '✗ FAIL'}")
    # print(f"  Input: {test5.replace(chr(10), ' | ')}")
    # print(f"  Expected: None (should fail)")
    # print(f"  Result: {result5}")

    print("=== Testing Action Execution ===")
    
    # Test Case 1: Simple final action only
    test1 = "Movement: []\nFinal: Observe()"
    result1 = ActionSequence.parse(test1)
    print(f"Test 1 - Simple final: {'✓ PASS' if result1 else '✗ FAIL'}")
    print(f"  Input: {test1.replace(chr(10), ' | ')}")
    print(f"  Result: {result1}")
    
    # Test Case 2: Observe with orientation
    print("\nTest 2 - Observe with orientation")
    action = ObserveAction()
    result = action.execute(room, with_orientation=True)
    print(f"  Result: {result.message}")
    # expected_msg = "table is (right, front) of you and faces away from you, chair is (left, front) of you and faces away from you"
    # assert expected_msg in result.message
    # print(f"  ✓ PASS")
    <|MERGE_RESOLUTION|>--- conflicted
+++ resolved
@@ -112,12 +112,7 @@
         """Execute rotate action on room state."""
         if self.degrees is None or self.degrees not in self.VALID_DEGREES:
             return ActionResult(False, self.get_feedback(False, "invalid_degree"), str(self), 'rotate', {'degrees': self.degrees})
-        
-<<<<<<< HEAD
-        self._rotate_agent(room, self.degrees)
-=======
-        self._rotate_agent(room, self.degrees)    
->>>>>>> d4273a5f
+        self._rotate_agent(room, self.degrees)   
         return ActionResult(True, self.get_feedback(True), str(self), 'rotate', {'degrees': self.degrees})
     
     def __repr__(self):
